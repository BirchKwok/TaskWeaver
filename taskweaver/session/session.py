import os
import shutil
from typing import Any, Dict, List, Literal, Optional

from injector import Injector, inject

from taskweaver.code_interpreter import CodeInterpreter, CodeInterpreterPluginOnly
from taskweaver.code_interpreter.code_executor import CodeExecutor
from taskweaver.config.module_config import ModuleConfig
from taskweaver.logging import TelemetryLogger
from taskweaver.memory import Memory, Post, Round
from taskweaver.module.event_emitter import SessionEventEmitter, SessionEventHandler
from taskweaver.planner.planner import Planner
from taskweaver.workspace.workspace import Workspace


class AppSessionConfig(ModuleConfig):
    def _configure(self) -> None:
        self._set_name("session")

        self.code_interpreter_only = self._get_bool("code_interpreter_only", False)
        self.max_internal_chat_round_num = self._get_int("max_internal_chat_round_num", 10)
        self.plugin_only_mode = self._get_bool("plugin_only_mode", False)
        self.experience_dir = self._get_path(
            "experience_dir",
            os.path.join(self.src.app_base_path, "experience"),
        )


class Session:
    @inject
    def __init__(
        self,
        session_id: str,
        workspace: Workspace,
        app_injector: Injector,
        logger: TelemetryLogger,
        config: AppSessionConfig,  # TODO: change to SessionConfig
    ) -> None:
        assert session_id is not None, "session_id must be provided"
        self.logger = logger
        self.session_injector = app_injector.create_child_injector()

        self.config = config

        self.session_id: str = session_id

        self.workspace = workspace.get_session_dir(self.session_id)
        self.execution_cwd = os.path.join(self.workspace, "cwd")

        self.round_index = 0
        self.memory = Memory(session_id=self.session_id)

        self.session_var: Dict[str, str] = {}

        self.event_emitter = self.session_injector.get(SessionEventEmitter)
        self.session_injector.binder.bind(SessionEventEmitter, self.event_emitter)
        self.planner = self.session_injector.create_object(
            Planner,
            {
                "plugin_only": self.config.plugin_only_mode,
            },
        )
        self.session_injector.binder.bind(Planner, self.planner)
        self.code_executor = self.session_injector.create_object(
            CodeExecutor,
            {
                "session_id": self.session_id,
                "workspace": self.workspace,
                "execution_cwd": self.execution_cwd,
            },
        )
        self.session_injector.binder.bind(CodeExecutor, self.code_executor)
        if self.config.plugin_only_mode:
            self.code_interpreter = self.session_injector.get(CodeInterpreterPluginOnly)
        else:
            self.code_interpreter = self.session_injector.get(CodeInterpreter)

        self.max_internal_chat_round_num = self.config.max_internal_chat_round_num
        self.internal_chat_num = 0

        self.init()

        self.logger.dump_log_file(
            self,
            file_path=os.path.join(self.workspace, f"{self.session_id}.json"),
        )

    def init(self):
        if not os.path.exists(self.workspace):
            os.makedirs(self.workspace)

        if not os.path.exists(self.execution_cwd):
            os.makedirs(self.execution_cwd)

        if not os.path.exists(self.config.experience_dir):
            os.makedirs(self.config.experience_dir)

        self.logger.info(f"Session {self.session_id} is initialized")

    def update_session_var(self, variables: Dict[str, str]):
        self.session_var.update(variables)

<<<<<<< HEAD
    def send_message(self, message: str, event_handler: callable = None) -> Round:
        event_handler = event_handler or (lambda *args: None)

        if message == "#SAVE AS EXP":
            send_from = "Planner" if not self.config.code_interpreter_only else "CodeInterpreter"
            self.memory.save_experience(exp_dir=self.config.experience_dir)
            event_handler("final_reply_message", "Experience saved.")
            response_round = Round.create(user_query=message)
            response_round.add_post(Post.create(message="Experience saved.", send_from=send_from, send_to="User"))
            return response_round

=======
    def _send_text_message(self, message: str) -> Round:
>>>>>>> 3671b0e5
        chat_round = self.memory.create_round(user_query=message)
        self.event_emitter.start_round(chat_round.id)

        def _send_message(recipient: str, post: Post) -> Post:
            chat_round.add_post(post)

            use_back_up_engine = True if recipient == post.send_from else False
            self.logger.info(f"Use back up engine: {use_back_up_engine}")

            if recipient == "Planner":
                reply_post = self.planner.reply(
                    self.memory,
                    prompt_log_path=os.path.join(
                        self.workspace,
                        f"planner_prompt_log_{chat_round.id}_{post.id}.json",
                    ),
                    use_back_up_engine=use_back_up_engine,
                )
            elif recipient == "CodeInterpreter":
                reply_post = self.code_interpreter.reply(
                    self.memory,
                    prompt_log_path=os.path.join(
                        self.workspace,
                        f"code_generator_prompt_log_{chat_round.id}_{post.id}.json",
                    ),
                    use_back_up_engine=use_back_up_engine,
                )
            else:
                raise Exception(f"Unknown recipient {recipient}")

            return reply_post

        try:
            if not self.config.code_interpreter_only:
                post = Post.create(message=message, send_from="User", send_to="Planner")
                while True:
                    post = _send_message(post.send_to, post)
                    self.logger.info(
                        f"{post.send_from} talk to {post.send_to}: {post.message}",
                    )
                    self.internal_chat_num += 1
                    if post.send_to == "User":
                        chat_round.add_post(post)
                        self.internal_chat_num = 0
                        break
                    if self.internal_chat_num >= self.max_internal_chat_round_num:
                        raise Exception(
                            f"Internal chat round number exceeds the limit of {self.max_internal_chat_round_num}",
                        )
            else:
                post = Post.create(
                    message=message,
                    send_from="Planner",
                    send_to="CodeInterpreter",
                )
                post = _send_message("CodeInterpreter", post)

            self.round_index += 1
            chat_round.change_round_state("finished")

        except Exception as e:
            import traceback

            stack_trace_str = traceback.format_exc()
            self.logger.error(stack_trace_str)
            chat_round.change_round_state("failed")
            err_message = f"Cannot process your request due to Exception: {str(e)} \n {stack_trace_str}"
            self.event_emitter.emit_error(err_message)

        finally:
            self.internal_chat_num = 0
            self.logger.dump_log_file(
                chat_round,
                file_path=os.path.join(
                    self.workspace,
                    f"{self.session_id}_{chat_round.id}.json",
                ),
            )
            self.event_emitter.end_round(chat_round.id)
            return chat_round

    def send_message(
        self,
        message: str,
        event_handler: Optional[SessionEventHandler] = None,
        files: Optional[List[Dict[Literal["name", "path", "content"], Any]]] = None,
    ) -> Round:
        message_prefix = ""
        if files is not None:
            file_names: List[str] = []
            for file_info in files:
                file_name = file_info["name"]
                file_path = file_info.get("path", None)
                file_content = file_info.get("content", None)
                file_names.append(self._upload_file(file_name, file_path, file_content))
            if len(file_names) > 0:
                message_prefix += f"files added: {', '.join(file_names)}.\n"

        with self.event_emitter.handle_events_ctx(event_handler):
            return self._send_text_message(message_prefix + message)

    def _upload_file(self, name: str, path: Optional[str] = None, content: Optional[bytes] = None) -> str:
        target_name = name.split("/")[-1]
        target_path = self.get_full_path(self.execution_cwd, target_name)
        if path is not None:
            shutil.copyfile(path, target_path)
            return target_name
        if content is not None:
            with open(target_path, "wb") as f:
                f.write(content)
            return target_name
        raise ValueError("path or file_content")

    def get_full_path(self, *file_path: str, in_execution_cwd: bool = False) -> str:
        return str(
            os.path.realpath(
                os.path.join(
                    self.workspace if not in_execution_cwd else self.execution_cwd,
                    *file_path,  # type: ignore
                ),
            ),
        )

    def to_dict(self) -> Dict[str, str]:
        return {
            "session_id": self.session_id,
            "workspace": self.workspace,
            "execution_cwd": self.execution_cwd,
        }<|MERGE_RESOLUTION|>--- conflicted
+++ resolved
@@ -101,21 +101,7 @@
     def update_session_var(self, variables: Dict[str, str]):
         self.session_var.update(variables)
 
-<<<<<<< HEAD
-    def send_message(self, message: str, event_handler: callable = None) -> Round:
-        event_handler = event_handler or (lambda *args: None)
-
-        if message == "#SAVE AS EXP":
-            send_from = "Planner" if not self.config.code_interpreter_only else "CodeInterpreter"
-            self.memory.save_experience(exp_dir=self.config.experience_dir)
-            event_handler("final_reply_message", "Experience saved.")
-            response_round = Round.create(user_query=message)
-            response_round.add_post(Post.create(message="Experience saved.", send_from=send_from, send_to="User"))
-            return response_round
-
-=======
     def _send_text_message(self, message: str) -> Round:
->>>>>>> 3671b0e5
         chat_round = self.memory.create_round(user_query=message)
         self.event_emitter.start_round(chat_round.id)
 
