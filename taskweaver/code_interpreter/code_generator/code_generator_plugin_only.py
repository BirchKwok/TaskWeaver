--- conflicted
+++ resolved
@@ -1,9 +1,5 @@
 import os
-<<<<<<< HEAD
 from typing import Any, Dict, List, Optional, Tuple
-=======
-from typing import List, Optional, Tuple
->>>>>>> e4c812fa
 
 from injector import inject
 
@@ -88,18 +84,14 @@
 
         return self.selected_plugin_pool.get_plugins()
 
-<<<<<<< HEAD
-    def reply(self, memory: Memory, post_proxy: Optional[PostEventProxy] = None) -> Post:
-        assert post_proxy is not None, "Post proxy is not provided."
-=======
     def reply(
         self,
         memory: Memory,
-        event_handler,
+        post_proxy: Optional[PostEventProxy] = None,
         prompt_log_path: Optional[str] = None,
         use_back_up_engine: bool = False,
     ) -> Post:
->>>>>>> e4c812fa
+        assert post_proxy is not None, "Post proxy is not provided."
         # extract all rounds from memory
         rounds = memory.get_role_rounds(
             role="CodeInterpreter",
@@ -118,15 +110,10 @@
             rounds=rounds,
             plugin_pool=self.plugin_pool,
         )
-<<<<<<< HEAD
         post_proxy.update_send_to("Planner")
-=======
 
         if prompt_log_path is not None:
             self.logger.dump_log_file({"prompt": prompt, "tools": tools}, prompt_log_path)
-
-        post = Post.create(message=None, send_from="CodeInterpreter", send_to="Planner")
->>>>>>> e4c812fa
 
         llm_response = self.llm_api.chat_completion(
             messages=prompt,
